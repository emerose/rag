--- conflicted
+++ resolved
@@ -30,11 +30,7 @@
 - [#58] [P3] **`--max-workers` CLI option** – Default `min(32, os.cpu_count()+4)`; propagates to async semaphore.
 
 ### 7 . Evaluation & Testing
-<<<<<<< HEAD
-- [#60] [P3] **Synthetic QA generator** – Script to auto-generate QA pairs for regression tests.
-=======
-- [#59] [P2] **Golden-set retrieval QA** – `tests/e2e/eval_rag.py` measuring hit-rate + exact-match.
->>>>>>> 058fd9bb
+
 
 ### 8 . Packaging & CI
 
