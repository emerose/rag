## 🚀 Next

- [P1] **Document metadata filters** – Document filter syntax in README with examples.
- [P1] **Increase coverage for utils** – Add tests for `answer_utils` and `async_utils`.
- [P1] **Prompt list command** – Add CLI subcommand to list available prompt templates.
- [P1] **Refactor MCP utilities** – Consolidate duplicated server logic.
- [P1] **Validate OPENAI_API_KEY** – Fail fast if API key is missing.
---

## 🗺️ Roadmap & Priorities
*(Priority ‑ **P1** = Do next, … **P5** = Nice-to-have)*

---


### 1 . Architecture & Core Design
- [#44] [P2] **Vector-store abstraction** – Introduce `VectorStoreProtocol` so FAISS can be swapped for Qdrant/Chroma via a CLI flag.
- [#45] [P3] **Incremental re-indexing** – Hash each chunk and only (re)embed changed chunks to reduce token spend.
- [#46] [P4] **File-locking cleanup** – Replace ad-hoc lockfiles with `filelock.FileLock` context-manager.
- [P2] **Refactor MCP utilities** – Consolidate duplicated server logic.
- [P2] **Validate OPENAI_API_KEY** – Fail fast if API key is missing.

### 2 . Retrieval & Relevance
- [#47] [P2] **Hybrid retrieval** – Combine BM25 (sparse) + dense scores via reciprocal rank fusion.
- [#48] [P3] **Per-document embedding model map** – Lookup table (`embeddings.yaml`) to choose domain-specific embedding models.
- [#51] [P3] **Re-ranking** – Optional Cohere or cross-encoder re-ranker after top-k retrieval.

### 3 . Prompt Engineering & Generation
- [#52] [P2] **System-persona message** – Read `RAG_SYSTEM_PROMPT` env var and prepend to every chat.
- [#53] [P2] **Context window packing** – LCEL `stuff_documents` / token-length trimming for max context utilisation.

### 4 . LangChain Modernisation
- [#54] [P2] **Enable LangSmith tracing** – Provide `--trace` flag that runs with `langchain.cli trace`.

### 5 . CLI / REPL UX
- [#55] [P2] **Streaming token output** – `--stream` flag for real-time coloured output.
- [#56] [P3] **Autocomplete in `rag repl`** – Use `prompt_toolkit` for file path & command completion.

- [P2] **Prompt list command** – Add CLI subcommand to list available prompt templates.
### 6 . Performance
- [#57] [P2] **Async embedding workers** – `asyncio` + `aiostream` pipeline instead of ThreadPool; honour OpenAI parallel limits.
- [#58] [P3] **`--max-workers` CLI option** – Default `min(32, os.cpu_count()+4)`; propagates to async semaphore.

### 7 . Evaluation & Testing
- [#59] [P2] **Golden-set retrieval QA** – `tests/e2e/eval_rag.py` measuring hit-rate + exact-match.
- [#60] [P3] **Synthetic QA generator** – Script to auto-generate QA pairs for regression tests.
- [P2] **Increase coverage for utils** – Add tests for `answer_utils` and `async_utils`.

### 8 . Packaging & CI
<<<<<<< HEAD
=======
- [#61] [P2] **PyProject packaging** – Add `pyproject.toml`, `hatch` build and `[project.scripts] rag = "rag.cli:app"`.
>>>>>>> b4dbb346

### 9 . Documentation & Examples
- [#66] [P3] **Sphinx docs + GitHub Pages** – Auto-publish API docs & "swap vector store" guide.
- [#67] [P4] **Tutorial notebook** – `examples/rag_basic.ipynb` covering indexing, querying, prompt tweaks.
- [P2] **Document metadata filters** – Document filter syntax in README with examples.

---

**Legend**  
P1 = Next sprint, high impact  
P2 = High value, medium effort  
P3 = Medium value / effort  
P4 = Low value or blocked by earlier work  
P5 = Nice-to-have / may drop later<|MERGE_RESOLUTION|>--- conflicted
+++ resolved
@@ -47,10 +47,7 @@
 - [P2] **Increase coverage for utils** – Add tests for `answer_utils` and `async_utils`.
 
 ### 8 . Packaging & CI
-<<<<<<< HEAD
-=======
-- [#61] [P2] **PyProject packaging** – Add `pyproject.toml`, `hatch` build and `[project.scripts] rag = "rag.cli:app"`.
->>>>>>> b4dbb346
+
 
 ### 9 . Documentation & Examples
 - [#66] [P3] **Sphinx docs + GitHub Pages** – Auto-publish API docs & "swap vector store" guide.
