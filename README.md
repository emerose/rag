# RAG (Retrieval Augmented Generation) CLI

A powerful command-line tool for building and querying RAG applications via an interactive REPL.
Full documentation is available on [GitHub Pages](https://0xSamQ.github.io/rag/).
See the [Getting Started guide](https://0xSamQ.github.io/rag/getting_started.html) for installation and usage instructions.

## Features

<<<<<<< HEAD
- Supports multiple document formats (PDF, DOCX, TXT, Markdown and more)
- Incremental indexing to reuse embeddings for unchanged chunks
- Hybrid retrieval combining BM25 with dense similarity search
- Machine-readable JSON output for automation workflows
- Synthetic QA generator for regression testing
- MCP server for integrating RAG tools into other applications
=======
- 📚 Index documents with support for multiple file formats (PDF, DOCX, TXT, MD, etc.)
- 🔄 Cache management for efficient re-indexing
- 🔂 Incremental re-indexing that reuses embeddings for unchanged chunks
- 📝 Rich logging and error reporting
- 🎯 Modern CLI interface with Typer
- 💬 Query documents using natural language
- 📊 Generate document summaries
- 🔍 Interactive REPL for continuous querying
- 📋 List and manage indexed documents
- 🤖 Machine-readable JSON output for automation
- 🛠️ Synthetic QA generator script for regression tests
- **Document Indexing**: Process and index various document types (PDF, Markdown, Text, etc.)
- **Vector Search**: Use semantic similarity to find relevant information
- **Keyword Reranking**: Optionally reorder results using keyword overlap
- **Hybrid Retrieval**: Combine BM25 and dense similarity for better recall
- **Context-Aware Generation**: Generate answers based on retrieved document chunks
- **Interactive REPL**: Query your documents in an interactive command-line interface
- **Multiple Prompt Templates**: Choose different prompting strategies with the `--prompt` flag

## Quick Start

1. Install the package:

   ```bash
   pip install rag
   ```

2. Set up your OpenAI API key:

   ```bash
   echo "OPENAI_API_KEY=your-api-key-here" > .env
   ```

3. Index your documents:

   ```bash
   rag index path/to/your/documents
   ```

4. Start querying:

   ```bash
   # One-off query
   rag query "What are the main findings?"

   # Or use the interactive REPL
   rag repl
   ```

## Requirements

- Python 3.10 or higher
- OpenAI API key

## Installation

### From Source

1. Clone the repository:

   ```bash
   git clone <repository-url>
   cd rag
   ```

2. Install the package:

   ```bash
   # For development
   uv pip install -e ".[dev]"

   # For production
   pip install .
   ```

### Using pip

```bash
pip install rag
```

## Configuration

1. Create a `.env` file in your project directory:

   ```bash
   OPENAI_API_KEY=your-api-key-here
   # Optional system persona for all chats
   RAG_SYSTEM_PROMPT="You are a helpful assistant."
   ```

   The engine validates that `OPENAI_API_KEY` is set and exits with an
   error if it is missing.

2. The tool will automatically look for the `.env` file in:
   - Current directory
   - Parent directories (up to 3 levels up)

## Usage

### Interactive REPL

Start an interactive session for continuous querying:

```bash
# Start REPL with default settings
rag repl

# Start REPL with custom number of documents to retrieve
rag repl -k 6

# Stream output in real time
rag repl --stream
```

The REPL provides:

- Command history (up/down arrows)
- Auto-suggestions from history
- Syntax highlighting
- Auto-completion for commands and file paths
- Built-in commands:
  - `clear` - Clear the screen
  - `exit` or `quit` - Exit the REPL
  - `help` - Show help message
  - `k <number>` - Change number of documents to retrieve

#### Auto-completion

The REPL uses `prompt_toolkit`'s completer system to provide both command and
file path completion. Press <kbd>TAB</kbd> to cycle through available commands or
to expand file and directory paths. Paths support `~` for your home directory and
work with relative or absolute locations. This makes it easy to reference files
when interacting with the REPL.

### Indexing Documents

Index a file or directory:

```bash
rag index path/to/file_or_directory
```

Advanced options:

```bash
# Control text chunking with custom settings
rag index path/to/documents --chunk-size 1500 --chunk-overlap 100

# Disable semantic chunking to use more basic token-based chunking
rag index path/to/documents --no-semantic-chunking

# Disable document heading structure preservation
rag index path/to/documents --no-preserve-headings

# Combine options as needed
rag index path/to/documents --chunk-size 2000 --no-preserve-headings
# Use a different vector store backend
rag index path/to/documents --vectorstore-backend faiss
# Control concurrency
rag index path/to/documents --max-workers 16
# Force synchronous embedding batching
rag index path/to/documents --sync-batching
```

`--max-workers` defaults to `min(32, os.cpu_count() + 4)`.

This will:

1. Process all supported files in the directory
2. Create embeddings for each document
3. Build a searchable vector store
4. Cache results for future use

#### Text Splitting Features

RAG uses advanced text splitting techniques to ensure high-quality chunks:

- **Semantic Chunking**: Preserves semantic boundaries like paragraphs, sentences, and sections for more coherent chunks
- **Heading Preservation**: Maintains document structure by attaching heading hierarchy to each chunk
- **Adaptive Chunking**: Applies different chunking strategies based on document type:
  - Markdown: Preserves heading structure (#, ##, ###)
  - HTML: Preserves tag structure with heading detection
  - PDF: Automatically detects headings based on font analysis
  - Plain text: Uses semantic boundaries like paragraphs and sentences

The chunking behavior can be customized using CLI flags or environment variables:
- `--chunk-size` / `RAG_CHUNK_SIZE`: Controls the target size of chunks in tokens
- `--chunk-overlap` / `RAG_CHUNK_OVERLAP`: Controls the overlap between adjacent chunks
- `--no-semantic-chunking`: Disables semantic chunking and uses pure token-based chunking
- `--no-preserve-headings`: Disables document heading structure preservation

#### Per-document Embedding Models

You can specify different embedding models for subsets of your documents using
an `embeddings.yaml` file placed in the documents directory. The YAML file maps
glob patterns to model names:

```yaml
"finance/*.pdf": text-embedding-3-large
"legal/*": text-embedding-3-small
```

Files matching a pattern will be embedded with the given model; all others use
the default model from your configuration.

### Querying Documents

Query your indexed documents using natural language:

```bash
# Basic usage
rag query "What are the main findings?"

# Adjust the number of retrieved documents (default: 4)
rag query "What are the main findings?" -k 6

# Stream tokens as they're generated
rag query "What are the main findings?" --stream

# Get machine-readable output
rag query "What are the main findings?" --json | jq .answer

# Get both answer and sources in JSON format
rag query "What are the main findings?" --json | jq '{answer: .answer, files: [.sources[].file]}'
```

#### Metadata Filters

Restrict results to documents matching specific metadata with
`filter:field=value` expressions. Values may be quoted.

```bash
rag query 'filter:source=README.md chunking'
rag query 'filter:heading_path="Introduction > Overview" retrieval'
```

String fields use case-insensitive substring matching, while numeric fields
must match exactly. You can combine multiple filters in a single query.

### Listing Indexed Documents

View all indexed documents and their metadata:

```bash
# Human-readable output
rag list

# JSON output for scripting
rag list --json | jq '.table.rows[] | select(.[1] == "PDF")'
```

This will show:

- File names
- Document types
- Last modified dates
- File sizes

### Generating Document Summaries

Get concise summaries of your indexed documents:

```bash
# Basic usage (default: 5 documents)
rag summarize

# Adjust the number of documents to summarize
rag summarize -k 8
```

The summarize command will:

1. Load the existing vector store
2. Find the most relevant documents
3. Generate concise summaries for each document
4. Display the summaries in a formatted table

### Cache Management

Invalidate cache for a specific file:

```bash
rag invalidate path/to/file
```

Invalidate all caches in a directory:

```bash
rag invalidate --all path/to/directory
```

### MCP Server

RAG operations are implemented as MCP tools in `rag.mcp_tools`. These tools can
be served using the `FastMCP` server. The HTTP server exposes them via the
standard MCP interface at the `/mcp` endpoint.

Run the server with `rag mcp-http --host 127.0.0.1 --port 8000`. When
`RAG_MCP_API_KEY` is set, include an `Authorization` header in requests.

AI assistants that implement MCP can connect using the same base URL and
`Authorization` header.

For step-by-step instructions on integrating the server with Claude, see
[docs/mcp_usage.md](docs/mcp_usage.md).

### Documentation

The full API reference and additional guides are available in the Sphinx docs.
Build them locally with:

```bash
cd docs
make html
```

Then open `docs/build/html/index.html` in your browser.

The documentation site is automatically rebuilt and published to GitHub Pages
whenever docs change on the `main` branch.

### Getting Help

Show general help:

```bash
rag --help
```

Show help for a specific command:

```bash
rag index --help
rag query --help
rag summarize --help
rag invalidate --help
rag repl --help
rag list --help
```
>>>>>>> 66455127

## Supported File Types

- PDF (`.pdf`)
- Word Documents (`.docx`)
- Text Files (`.txt`)
- Markdown (`.md`)
- Excel (`.xlsx`)
- PowerPoint (`.pptx`)
- CSV (`.csv`)
- HTML (`.html`)
- RTF (`.rtf`)
- ODT (`.odt`)
- EPUB (`.epub`)


## Customizing Prompts

The RAG CLI supports different prompting strategies via the `--prompt` flag:

```bash
# Use chain-of-thought reasoning
rag query "What is the key feature of RAG?" --prompt cot

# Use a more conversational style
rag repl --prompt creative
```

Available prompt templates:

- `default`: Standard RAG prompt with citation guidance
- `cot`: Chain-of-thought prompt encouraging step-by-step reasoning
- `creative`: Engaging, conversational style while maintaining accuracy

You can view all available prompts at any time:

```bash
rag prompt list
```

### Machine-Readable Output

All commands support machine-readable JSON output through the `--json` flag. JSON output is also automatically enabled when the output is not a terminal (e.g., when piping to another command).

```bash
# Enable JSON output explicitly
rag query "What are the main findings?" --json

# JSON output is automatic when piping
rag query "What are the main findings?" | jq .answer

# List documents in JSON format
rag list --json | jq '.table.rows[] | select(.[0] | contains(".pdf"))'

# Get indexing results in JSON
rag index docs/ --json | jq '.summary.total_files'
```

#### JSON Output Format

Each command produces structured JSON output:

1. Simple messages:
   ```json
   {
     "message": "Successfully processed file.txt"
   }
   ```

2. Error messages:
   ```json
   {
     "error": "File not found: missing.txt"
   }
   ```

3. Tables (e.g., from `rag list`):
   ```json
   {
     "table": {
       "title": "Indexed Documents",
       "columns": ["File", "Type", "Modified", "Size"],
       "rows": [
         ["doc1.pdf", "PDF", "2024-03-20", "1.2MB"],
         ["doc2.txt", "Text", "2024-03-19", "50KB"]
       ]
     }
   }
   ```

4. Multiple tables:
   ```json
   {
     "tables": [
       {
         "title": "Summary",
         "columns": ["Metric", "Value"],
         "rows": [["Total Files", "10"], ["Processed", "8"]]
       },
       {
         "title": "Details",
         "columns": ["File", "Status"],
         "rows": [["file1.txt", "Success"], ["file2.pdf", "Error"]]
       }
     ]
   }
   ```

5. Command-specific data (e.g., from `rag query`):
   ```json
   {
     "answer": "The main findings are...",
     "sources": [
       {
         "file": "paper.pdf",
         "page": 12,
         "text": "..."
       }
     ],
     "metadata": {
       "tokens_used": 150,
       "model": "gpt-4"
     }
 }
  ```

For development and testing instructions, see
[CONTRIBUTING.md](CONTRIBUTING.md).

## License

MIT License - see [LICENSE](LICENSE)
<|MERGE_RESOLUTION|>--- conflicted
+++ resolved
@@ -6,355 +6,13 @@
 
 ## Features
 
-<<<<<<< HEAD
 - Supports multiple document formats (PDF, DOCX, TXT, Markdown and more)
 - Incremental indexing to reuse embeddings for unchanged chunks
 - Hybrid retrieval combining BM25 with dense similarity search
 - Machine-readable JSON output for automation workflows
 - Synthetic QA generator for regression testing
 - MCP server for integrating RAG tools into other applications
-=======
-- 📚 Index documents with support for multiple file formats (PDF, DOCX, TXT, MD, etc.)
-- 🔄 Cache management for efficient re-indexing
-- 🔂 Incremental re-indexing that reuses embeddings for unchanged chunks
-- 📝 Rich logging and error reporting
-- 🎯 Modern CLI interface with Typer
-- 💬 Query documents using natural language
-- 📊 Generate document summaries
-- 🔍 Interactive REPL for continuous querying
-- 📋 List and manage indexed documents
-- 🤖 Machine-readable JSON output for automation
-- 🛠️ Synthetic QA generator script for regression tests
-- **Document Indexing**: Process and index various document types (PDF, Markdown, Text, etc.)
-- **Vector Search**: Use semantic similarity to find relevant information
-- **Keyword Reranking**: Optionally reorder results using keyword overlap
-- **Hybrid Retrieval**: Combine BM25 and dense similarity for better recall
-- **Context-Aware Generation**: Generate answers based on retrieved document chunks
-- **Interactive REPL**: Query your documents in an interactive command-line interface
-- **Multiple Prompt Templates**: Choose different prompting strategies with the `--prompt` flag
 
-## Quick Start
-
-1. Install the package:
-
-   ```bash
-   pip install rag
-   ```
-
-2. Set up your OpenAI API key:
-
-   ```bash
-   echo "OPENAI_API_KEY=your-api-key-here" > .env
-   ```
-
-3. Index your documents:
-
-   ```bash
-   rag index path/to/your/documents
-   ```
-
-4. Start querying:
-
-   ```bash
-   # One-off query
-   rag query "What are the main findings?"
-
-   # Or use the interactive REPL
-   rag repl
-   ```
-
-## Requirements
-
-- Python 3.10 or higher
-- OpenAI API key
-
-## Installation
-
-### From Source
-
-1. Clone the repository:
-
-   ```bash
-   git clone <repository-url>
-   cd rag
-   ```
-
-2. Install the package:
-
-   ```bash
-   # For development
-   uv pip install -e ".[dev]"
-
-   # For production
-   pip install .
-   ```
-
-### Using pip
-
-```bash
-pip install rag
-```
-
-## Configuration
-
-1. Create a `.env` file in your project directory:
-
-   ```bash
-   OPENAI_API_KEY=your-api-key-here
-   # Optional system persona for all chats
-   RAG_SYSTEM_PROMPT="You are a helpful assistant."
-   ```
-
-   The engine validates that `OPENAI_API_KEY` is set and exits with an
-   error if it is missing.
-
-2. The tool will automatically look for the `.env` file in:
-   - Current directory
-   - Parent directories (up to 3 levels up)
-
-## Usage
-
-### Interactive REPL
-
-Start an interactive session for continuous querying:
-
-```bash
-# Start REPL with default settings
-rag repl
-
-# Start REPL with custom number of documents to retrieve
-rag repl -k 6
-
-# Stream output in real time
-rag repl --stream
-```
-
-The REPL provides:
-
-- Command history (up/down arrows)
-- Auto-suggestions from history
-- Syntax highlighting
-- Auto-completion for commands and file paths
-- Built-in commands:
-  - `clear` - Clear the screen
-  - `exit` or `quit` - Exit the REPL
-  - `help` - Show help message
-  - `k <number>` - Change number of documents to retrieve
-
-#### Auto-completion
-
-The REPL uses `prompt_toolkit`'s completer system to provide both command and
-file path completion. Press <kbd>TAB</kbd> to cycle through available commands or
-to expand file and directory paths. Paths support `~` for your home directory and
-work with relative or absolute locations. This makes it easy to reference files
-when interacting with the REPL.
-
-### Indexing Documents
-
-Index a file or directory:
-
-```bash
-rag index path/to/file_or_directory
-```
-
-Advanced options:
-
-```bash
-# Control text chunking with custom settings
-rag index path/to/documents --chunk-size 1500 --chunk-overlap 100
-
-# Disable semantic chunking to use more basic token-based chunking
-rag index path/to/documents --no-semantic-chunking
-
-# Disable document heading structure preservation
-rag index path/to/documents --no-preserve-headings
-
-# Combine options as needed
-rag index path/to/documents --chunk-size 2000 --no-preserve-headings
-# Use a different vector store backend
-rag index path/to/documents --vectorstore-backend faiss
-# Control concurrency
-rag index path/to/documents --max-workers 16
-# Force synchronous embedding batching
-rag index path/to/documents --sync-batching
-```
-
-`--max-workers` defaults to `min(32, os.cpu_count() + 4)`.
-
-This will:
-
-1. Process all supported files in the directory
-2. Create embeddings for each document
-3. Build a searchable vector store
-4. Cache results for future use
-
-#### Text Splitting Features
-
-RAG uses advanced text splitting techniques to ensure high-quality chunks:
-
-- **Semantic Chunking**: Preserves semantic boundaries like paragraphs, sentences, and sections for more coherent chunks
-- **Heading Preservation**: Maintains document structure by attaching heading hierarchy to each chunk
-- **Adaptive Chunking**: Applies different chunking strategies based on document type:
-  - Markdown: Preserves heading structure (#, ##, ###)
-  - HTML: Preserves tag structure with heading detection
-  - PDF: Automatically detects headings based on font analysis
-  - Plain text: Uses semantic boundaries like paragraphs and sentences
-
-The chunking behavior can be customized using CLI flags or environment variables:
-- `--chunk-size` / `RAG_CHUNK_SIZE`: Controls the target size of chunks in tokens
-- `--chunk-overlap` / `RAG_CHUNK_OVERLAP`: Controls the overlap between adjacent chunks
-- `--no-semantic-chunking`: Disables semantic chunking and uses pure token-based chunking
-- `--no-preserve-headings`: Disables document heading structure preservation
-
-#### Per-document Embedding Models
-
-You can specify different embedding models for subsets of your documents using
-an `embeddings.yaml` file placed in the documents directory. The YAML file maps
-glob patterns to model names:
-
-```yaml
-"finance/*.pdf": text-embedding-3-large
-"legal/*": text-embedding-3-small
-```
-
-Files matching a pattern will be embedded with the given model; all others use
-the default model from your configuration.
-
-### Querying Documents
-
-Query your indexed documents using natural language:
-
-```bash
-# Basic usage
-rag query "What are the main findings?"
-
-# Adjust the number of retrieved documents (default: 4)
-rag query "What are the main findings?" -k 6
-
-# Stream tokens as they're generated
-rag query "What are the main findings?" --stream
-
-# Get machine-readable output
-rag query "What are the main findings?" --json | jq .answer
-
-# Get both answer and sources in JSON format
-rag query "What are the main findings?" --json | jq '{answer: .answer, files: [.sources[].file]}'
-```
-
-#### Metadata Filters
-
-Restrict results to documents matching specific metadata with
-`filter:field=value` expressions. Values may be quoted.
-
-```bash
-rag query 'filter:source=README.md chunking'
-rag query 'filter:heading_path="Introduction > Overview" retrieval'
-```
-
-String fields use case-insensitive substring matching, while numeric fields
-must match exactly. You can combine multiple filters in a single query.
-
-### Listing Indexed Documents
-
-View all indexed documents and their metadata:
-
-```bash
-# Human-readable output
-rag list
-
-# JSON output for scripting
-rag list --json | jq '.table.rows[] | select(.[1] == "PDF")'
-```
-
-This will show:
-
-- File names
-- Document types
-- Last modified dates
-- File sizes
-
-### Generating Document Summaries
-
-Get concise summaries of your indexed documents:
-
-```bash
-# Basic usage (default: 5 documents)
-rag summarize
-
-# Adjust the number of documents to summarize
-rag summarize -k 8
-```
-
-The summarize command will:
-
-1. Load the existing vector store
-2. Find the most relevant documents
-3. Generate concise summaries for each document
-4. Display the summaries in a formatted table
-
-### Cache Management
-
-Invalidate cache for a specific file:
-
-```bash
-rag invalidate path/to/file
-```
-
-Invalidate all caches in a directory:
-
-```bash
-rag invalidate --all path/to/directory
-```
-
-### MCP Server
-
-RAG operations are implemented as MCP tools in `rag.mcp_tools`. These tools can
-be served using the `FastMCP` server. The HTTP server exposes them via the
-standard MCP interface at the `/mcp` endpoint.
-
-Run the server with `rag mcp-http --host 127.0.0.1 --port 8000`. When
-`RAG_MCP_API_KEY` is set, include an `Authorization` header in requests.
-
-AI assistants that implement MCP can connect using the same base URL and
-`Authorization` header.
-
-For step-by-step instructions on integrating the server with Claude, see
-[docs/mcp_usage.md](docs/mcp_usage.md).
-
-### Documentation
-
-The full API reference and additional guides are available in the Sphinx docs.
-Build them locally with:
-
-```bash
-cd docs
-make html
-```
-
-Then open `docs/build/html/index.html` in your browser.
-
-The documentation site is automatically rebuilt and published to GitHub Pages
-whenever docs change on the `main` branch.
-
-### Getting Help
-
-Show general help:
-
-```bash
-rag --help
-```
-
-Show help for a specific command:
-
-```bash
-rag index --help
-rag query --help
-rag summarize --help
-rag invalidate --help
-rag repl --help
-rag list --help
-```
->>>>>>> 66455127
 
 ## Supported File Types
 
