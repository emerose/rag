#!/usr/bin/env python3
import logging
import signal
import sys
import traceback
from collections.abc import Callable
from datetime import datetime
from enum import Enum
from pathlib import Path
from typing import Any

try:
    import structlog
except ModuleNotFoundError:  # pragma: no cover - structlog may be missing
    structlog = None  # type: ignore[assignment]
import typer
from dotenv import load_dotenv
from prompt_toolkit import PromptSession
from prompt_toolkit.auto_suggest import AutoSuggestFromHistory
from prompt_toolkit.completion import (
    PathCompleter,
    WordCompleter,
    merge_completers,
)
from prompt_toolkit.formatted_text import HTML
from prompt_toolkit.history import FileHistory
from prompt_toolkit.styles import Style
from rich.console import Console
from rich.panel import Panel
from rich.progress import (
    Progress,
)

from rag.utils.async_utils import get_optimal_concurrency
from rag.utils.logging_utils import get_logger, setup_logging

# Try both relative and absolute imports
try:
    # Try relative imports first (for module usage)
    from ..prompts import list_prompts
    from .cli.output import Error, TableData, set_json_mode, write
    from .config import RAGConfig, RuntimeOptions
    from .engine import RAGEngine
    from .utils import exceptions
except ImportError:
    # Fall back to absolute imports (for direct script usage)
    from rag.cli.output import Error, TableData, set_json_mode, write
    from rag.config import RAGConfig, RuntimeOptions
    from rag.engine import RAGEngine
    from rag.prompts import list_prompts
    from rag.utils import exceptions


class LogLevel(str, Enum):
    """Log levels for the CLI."""

    DEBUG = "DEBUG"
    INFO = "INFO"
    WARNING = "WARNING"
    ERROR = "ERROR"
    CRITICAL = "CRITICAL"


# Configure rich console
console = Console()

# Create Typer app
app = typer.Typer(
    name="rag",
    help="RAG (Retrieval Augmented Generation) CLI",
    add_completion=False,
    context_settings={"help_option_names": ["--help", "-h"]},
)

# Sub-app for prompt related commands
prompt_app = typer.Typer(help="Manage prompt templates")
app.add_typer(prompt_app, name="prompt")

# Global constants
CACHE_DIR = ".cache"
MAX_K_VALUE = 20
DEFAULT_MAX_WORKERS = get_optimal_concurrency()


# Global state
class GlobalState:
    """Global state for the CLI."""

    is_processing: bool = False
    logger: logging.Logger | None = None
    cache_dir: str = CACHE_DIR  # Initialize with default value
    json_mode: bool = False  # Track JSON mode
    console: Console = console  # Store console instance
    vectorstore_backend: str = "faiss"
    max_workers: int = DEFAULT_MAX_WORKERS


state = GlobalState()

# Define options at module level
LOG_LEVEL_OPTION = typer.Option(
    LogLevel.INFO,
    "--log-level",
    "-l",
    help="Set the logging level",
)

JSON_OUTPUT_OPTION = typer.Option(
    None,
    "--json/--no-json",
    help="Output in JSON format",
)

VECTORSTORE_OPTION = typer.Option(
    "faiss",
    "--vectorstore-backend",
    help="Vector store backend (faiss, qdrant, chroma)",
)

MAX_WORKERS_OPTION = typer.Option(
    DEFAULT_MAX_WORKERS,
    "--max-workers",
    "-w",
    help="Maximum concurrent worker tasks",
)

# Define argument defaults outside functions
INVALIDATE_PATH_ARG = typer.Argument(
    None,
    help="Path to the file or directory to invalidate",
    exists=True,
    dir_okay=True,
    file_okay=True,
    resolve_path=True,
)


def update_console_for_json_mode(json_mode: bool) -> None:
    """Update the global console based on JSON mode."""
    # Don't use global statement
    new_console = Console(stderr=True) if json_mode else Console()
    state.console = new_console
    state.json_mode = json_mode


def configure_logging(
    verbose: bool, log_level: LogLevel, json_logs: bool
) -> logging.Logger:
    """Configure logging based on verbosity settings."""
    level = logging.INFO if verbose else getattr(logging, log_level.value)
    setup_logging(log_level=level, json_logs=json_logs)
    return get_logger()


def signal_handler(_signum, _frame):
    """Handle interrupt signals gracefully."""
    if state.is_processing:
        write(Error("Interrupt received. Cleaning up..."))
        sys.exit(1)
    else:
        write(Error("Interrupt received. Exiting..."))
        sys.exit(0)


# Register signal handlers
signal.signal(signal.SIGINT, signal_handler)
signal.signal(signal.SIGTERM, signal_handler)


def validate_path(path: Path) -> Path:
    """Validate a path is a file."""
    if not path.exists():
        raise typer.BadParameter(f"Path does not exist: {path}")
    return path


@app.callback(rich_help_panel="Global Options")
def main(  # noqa: PLR0913
    verbose: bool = typer.Option(
        False,
        "--verbose",
        "-v",
        help="Enable verbose output",
    ),
    log_level: LogLevel = LOG_LEVEL_OPTION,
    cache_dir: str = typer.Option(
        CACHE_DIR,
        "--cache-dir",
        "-c",
        help="Directory for caching embeddings and vector stores",
    ),
    vectorstore_backend: str = VECTORSTORE_OPTION,
    max_workers: int = MAX_WORKERS_OPTION,
    json_output: bool = JSON_OUTPUT_OPTION,
) -> None:
    """RAG (Retrieval Augmented Generation) CLI.

    This tool provides a command-line interface for indexing documents,
    querying them using RAG, and managing the document cache.
    """
    # Load environment variables
    load_dotenv()

    # Configure output mode
    json_mode = json_output if json_output is not None else not sys.stdout.isatty()
    set_json_mode(json_mode)
    update_console_for_json_mode(json_mode)

    # Configure logging
    state.logger = configure_logging(verbose, log_level, json_mode)

    # Set cache directory
    state.cache_dir = cache_dir
    state.vectorstore_backend = vectorstore_backend
    state.max_workers = max_workers

    # Set up signal handlers
    signal.signal(signal.SIGINT, signal_handler)
    signal.signal(signal.SIGTERM, signal_handler)


def create_console_progress_callback(progress: Progress) -> Callable[[str, int], None]:
    """Create a progress callback that updates the console progress bars."""
    tasks = {}

    def update_progress(name: str, value: int) -> None:
        if name not in tasks:
            tasks[name] = progress.add_task(f"[cyan]{name}", total=100)
        progress.update(tasks[name], completed=value)

    return update_progress


@app.command()
def index(  # noqa: PLR0913
    path: str = typer.Argument(
        ...,
        help="Path to the file or directory to index",
        exists=True,
        dir_okay=True,
        file_okay=True,
        resolve_path=True,
    ),
    chunk_size: int = typer.Option(
        1000,
        "--chunk-size",
        "-s",
        help="Number of tokens per chunk",
        min=100,
        max=8000,
    ),
    chunk_overlap: int = typer.Option(
        200,
        "--chunk-overlap",
        "-o",
        help="Number of tokens to overlap between chunks",
        min=0,
        max=1000,
    ),
    preserve_headings: bool = typer.Option(
        True,
        "--preserve-headings/--no-preserve-headings",
        help="Preserve document heading structure in chunks",
    ),
    semantic_chunking: bool = typer.Option(
        True,
        "--semantic-chunking/--no-semantic-chunking",
        help="Use semantic boundaries for chunking (paragraphs, sentences, etc.)",
    ),
    # Duplicated from app-level callback for Typer CLI compatibility
    cache_dir: str = typer.Option(
        None,  # Default to None to allow app-level value to be used
        "--cache-dir",
        "-c",
        help="Directory for caching embeddings and vector stores",
    ),
    json_output: bool = JSON_OUTPUT_OPTION,
) -> None:
    """Index a file or directory for RAG (Retrieval Augmented Generation).

    This command processes documents and creates vector stores for efficient retrieval.
    It supports various document formats including PDF, Markdown, and text files.
    """
    try:
        state.is_processing = True

        # Initialize RAG engine
        state.logger.debug("Initializing RAG engine...")
        config = RAGConfig(
            documents_dir=str(path),
            embedding_model="text-embedding-3-small",
            chat_model="gpt-4",
            temperature=0.0,
            chunk_size=chunk_size,
            chunk_overlap=chunk_overlap,
            cache_dir=cache_dir or state.cache_dir,
            vectorstore_backend=state.vectorstore_backend,
        )
        runtime_options = RuntimeOptions(
            preserve_headings=preserve_headings,
            semantic_chunking=semantic_chunking,
            max_workers=state.max_workers,
        )

        rag_engine = RAGEngine(config, runtime_options)

        cached_before = set(rag_engine.cache_manager.list_cached_files().keys())

        # Run indexing
        path_obj = Path(path)
        if path_obj.is_file():
            # Index just the file that was specified
            state.logger.info(f"Indexing file: {path_obj}")
            success, error = rag_engine.index_file(path_obj)
            results = {str(path_obj): {"success": success, "error": error}}
        else:
            # Index the entire directory
            state.logger.info(f"Indexing directory: {path_obj}")

            # Create a progress bar
            with Progress() as progress:
                # Create progress callback
                progress_callback = create_console_progress_callback(progress)

                # Set the progress callback
                rag_engine.runtime.progress_callback = progress_callback

                # Run indexing on the specified directory
                results = rag_engine.index_directory(path_obj)

            success_files = [f for f, r in results.items() if r.get("success")]
            error_files = {
                f: r.get("error") for f, r in results.items() if not r.get("success")
            }

            cached_in_run = sorted(set(results.keys()) & cached_before)

            tables = []
            if cached_in_run:
                tables.append(
                    TableData(
                        title="Cached Files",
                        columns=["File"],
                        rows=[[f] for f in cached_in_run],
                    )
                )

            if success_files:
                tables.append(
                    TableData(
                        title="Indexed Successfully",
                        columns=["File"],
                        rows=[[f] for f in sorted(success_files)],
                    )
                )

            if error_files:
                tables.append(
                    TableData(
                        title="Errors",
                        columns=["File", "Error"],
                        rows=[[f, str(msg)] for f, msg in error_files.items()],
                    )
                )

            write({"tables": tables})
    except ValueError as e:
        write(Error(f"Configuration error: {e}"))
        sys.exit(1)
    except (
        exceptions.RAGError,
        exceptions.DocumentProcessingError,
        exceptions.DocumentLoadingError,
        OSError,
    ) as e:
        write(Error(f"Error during indexing: {e}"))
        sys.exit(1)
    finally:
        state.is_processing = False


@app.command()
def invalidate(
    path: Path = INVALIDATE_PATH_ARG,
    all_caches: bool = typer.Option(
        False,
        "--all",
        "-a",
        help="Invalidate all caches in the directory (uses current directory if no path specified)",
    ),
    # Duplicated from app-level callback for Typer CLI compatibility
    cache_dir: str = typer.Option(
        None,  # Default to None to allow app-level value to be used
        "--cache-dir",
        "-c",
        help="Directory for caching embeddings and vector stores",
    ),
    json_output: bool = JSON_OUTPUT_OPTION,
) -> None:
    """Invalidate the cache for a specific file or all caches.

    This command will:
    1. Remove cached embeddings and vector stores
    2. Clear metadata for the specified files
    3. Force re-indexing on next run
    """
    try:
        # Use the provided cache_dir if specified, otherwise use the global state
        cache_directory = cache_dir if cache_dir is not None else state.cache_dir

        if all_caches and path is None:
            # Use current directory when --all is specified without a path
            path = Path.cwd()
        elif path is None:
            write(Error("Please specify a path or use --all flag"))
            sys.exit(1)

        # Validate path exists
        if not path.exists():
            write(Error(f"Path does not exist: {path}"))
            sys.exit(1)

        state.logger.info(f"Starting cache invalidation for: {path.name}")
        state.logger.debug(f"Full path: {path}")

        # If it's a file, use its parent directory
        # If it's a directory, use it directly
        documents_dir = path.parent if path.is_file() else path

        if path.is_file():
            state.logger.debug(f"Processing single file: {path.name}")
        else:
            state.logger.debug(f"Processing directory: {path}")

        if str(documents_dir) == ".":
            documents_dir = Path.cwd()

        state.logger.debug(f"Using documents directory: {documents_dir}")
        state.logger.debug(f"Current working directory: {Path.cwd()}")

        # Initialize RAG engine using RAGConfig
        config = RAGConfig(
            documents_dir=str(documents_dir),
            embedding_model="text-embedding-3-small",
            chat_model="gpt-4",
            temperature=0.0,
            cache_dir=cache_directory,
            vectorstore_backend=state.vectorstore_backend,
        )
<<<<<<< HEAD
        def _token_cb(token: str) -> None:
            state.console.print(token, style="cyan", end="")

        runtime_options = RuntimeOptions(
            stream=stream,
            stream_callback=_token_cb if stream else None,
        )
=======
        runtime_options = RuntimeOptions(max_workers=state.max_workers)
>>>>>>> f8f78685
        rag_engine = RAGEngine(config, runtime_options)

        if all_caches:
            # Invalidate all caches
            state.logger.info("Invalidating all caches...")
            rag_engine.invalidate_all_caches()
            write(
                {
                    "message": "All caches invalidated successfully",
                    "summary": {
                        "total": 1,
                        "successful": 1,
                        "failed": 0,
                    },
                }
            )
        elif path.is_file():
            state.logger.info(f"Invalidating cache for: {path.name}")
            rag_engine.invalidate_cache(str(path))
            write(
                {
                    "message": f"Cache invalidated for {path.name}",
                    "summary": {
                        "total": 1,
                        "successful": 1,
                        "failed": 0,
                    },
                }
            )
        else:
            write(Error("Please specify a file path when not using --all flag"))
            sys.exit(1)

    except ValueError as e:
        write(Error(f"Configuration error: {e}"))
        sys.exit(1)
    except (exceptions.RAGError, OSError, KeyError, FileNotFoundError) as e:
        write(Error(f"Error during cache invalidation: {e}"))
        sys.exit(1)


@app.command()
def query(
    query_text: str = typer.Argument(
        ...,
        help="The query to run against the indexed documents",
    ),
    k: int = typer.Option(
        4,
        "--k",
        "-k",
        help="Number of most relevant documents to retrieve",
        min=1,
        max=20,
    ),
    prompt: str = typer.Option(
        "default",
        "--prompt",
        "-p",
        help="Prompt template to use (default, cot, creative)",
    ),
    # Duplicated from app-level callback for Typer CLI compatibility
    cache_dir: str = typer.Option(
        None,  # Default to None to allow app-level value to be used
        "--cache-dir",
        "-c",
        help="Directory for caching embeddings and vector stores",
    ),
    json_output: bool = JSON_OUTPUT_OPTION,
    stream: bool = typer.Option(
        False,
        "--stream",
        help="Stream tokens in real time",
    ),
) -> None:
    """Run a query against the indexed documents.

    This command uses RAG to find relevant documents and generate an answer
    based on their content.
    """
    state.is_processing = True
    try:
        # Use the provided cache_dir if specified, otherwise use the global state
        cache_directory = cache_dir if cache_dir is not None else state.cache_dir

        # Initialize RAG engine using RAGConfig with specified cache directory
        state.logger.debug("Initializing RAG engine...")
        config = RAGConfig(
            documents_dir=".",  # Not used for querying
            embedding_model="text-embedding-3-small",
            chat_model="gpt-4",
            temperature=0.0,
            cache_dir=cache_directory,
            vectorstore_backend=state.vectorstore_backend,
        )
<<<<<<< HEAD
        def _token_cb(token: str) -> None:
            state.console.print(token, style="cyan", end="")
        runtime_options = RuntimeOptions(
            stream=stream,
            stream_callback=_token_cb if stream else None,
        )
=======
        runtime_options = RuntimeOptions(max_workers=state.max_workers)
>>>>>>> f8f78685
        rag_engine = RAGEngine(config, runtime_options)

        # Set the chosen prompt template
        rag_engine.default_prompt_id = prompt

        # Load cache metadata to check if we have any documents
        cache_metadata = rag_engine.load_cache_metadata()
        if not cache_metadata:
            write(
                Error(
                    "No indexed documents found in cache. Please run 'rag index' first."
                )
            )
            sys.exit(1)

        # Load cached vectorstores
        state.logger.info("Loading cached vectorstores from .cache directory...")
        for file_path in cache_metadata:
            try:
                cached_store = rag_engine.load_cached_vectorstore(file_path)
                if cached_store is not None:
                    rag_engine.vectorstores[file_path] = cached_store
                    state.logger.info(f"Loaded vectorstore for: {file_path}")
            except (
                exceptions.RAGError,
                exceptions.VectorstoreError,
                OSError,
                KeyError,
                TypeError,
            ) as e:
                state.logger.warning(f"Failed to load vectorstore for {file_path}: {e}")

        if not rag_engine.vectorstores:
            write(
                Error(
                    "No valid vectorstores found in cache. Please run 'rag index' first."
                )
            )
            sys.exit(1)

        state.logger.info(
            f"Successfully loaded {len(rag_engine.vectorstores)} vectorstores",
        )

        # Perform the query
        state.logger.info(f"Running query: {query_text}")
        state.logger.info(f"Retrieving top {k} most relevant documents...")
        result = rag_engine.answer(query_text, k=k)
        if stream:
            state.console.print()

        # Write output
        write(
            {
                "query": query_text,
                "answer": result["answer"],
                "sources": result["sources"],
                "metadata": {
                    "k": k,
                    "prompt_template": prompt,
                    "num_vectorstores": len(rag_engine.vectorstores),
                },
            }
        )

    except ValueError as e:
        write(Error(f"Error: {e}"))
        sys.exit(1)
    except (
        exceptions.RAGError,
        exceptions.VectorstoreError,
        OSError,
        KeyError,
        ConnectionError,
    ) as e:
        write(Error(f"Error during query: {e}"))
        sys.exit(1)
    finally:
        state.is_processing = False


@app.command()
def summarize(
    k: int = typer.Option(5, "--k", "-k", help="Number of documents to summarize"),
    # Duplicated from app-level callback for Typer CLI compatibility
    cache_dir: str = typer.Option(
        None,  # Default to None to allow app-level value to be used
        "--cache-dir",
        "-c",
        help="Directory for caching embeddings and vector stores",
    ),
    json_output: bool = JSON_OUTPUT_OPTION,
) -> None:
    """Generate summaries for indexed documents.

    This command retrieves the most recently indexed documents and generates
    concise summaries of their content.
    """
    try:
        # Initialize RAG engine using RAGConfig with default cache directory
        state.logger.debug("Initializing RAG engine...")
        config = RAGConfig(
            documents_dir=".",  # Not used for summarization
            embedding_model="text-embedding-3-small",
            chat_model="gpt-4",
            temperature=0.0,
            cache_dir=cache_dir or state.cache_dir,
            vectorstore_backend=state.vectorstore_backend,
        )
        runtime_options = RuntimeOptions(max_workers=state.max_workers)
        rag_engine = RAGEngine(config, runtime_options)

        # Load cache metadata to check if we have any documents
        cache_metadata = rag_engine.load_cache_metadata()
        if not cache_metadata:
            write(
                Error(
                    "No indexed documents found in cache. Please run 'rag index' first."
                )
            )
            sys.exit(1)

        # Load cached vectorstores
        state.logger.info("Loading cached vectorstores from .cache directory...")
        for file_path in cache_metadata:
            try:
                cached_store = rag_engine.load_cached_vectorstore(file_path)
                if cached_store is not None:
                    rag_engine.vectorstores[file_path] = cached_store
                    state.logger.info(f"Loaded vectorstore for: {file_path}")
            except (
                exceptions.RAGError,
                exceptions.VectorstoreError,
                OSError,
                KeyError,
                TypeError,
            ) as e:
                state.logger.warning(f"Failed to load vectorstore for {file_path}: {e}")

        if not rag_engine.vectorstores:
            write(
                Error(
                    "No valid vectorstores found in cache. Please run 'rag index' first."
                )
            )
            sys.exit(1)

        state.logger.info(
            f"Successfully loaded {len(rag_engine.vectorstores)} vectorstores",
        )

        # Get document summaries
        state.logger.info(f"Generating summaries for top {k} documents...")
        summaries = rag_engine.get_document_summaries(k=k)
        state.logger.debug(f"Number of summaries generated: {len(summaries)}")

        if not summaries:
            write(
                Error(
                    "No summaries could be generated. Try indexing more documents or check your data."
                )
            )
            return

        # Create table data
        table_data = TableData(
            title="Document Summaries",
            columns=["Source", "Type", "Summary"],
            rows=[
                [
                    str(Path(summary.get("source", "unknown")).name),
                    summary.get("source_type", "unknown"),
                    summary.get("summary", "No summary available"),
                ]
                for summary in summaries
            ],
        )

        # Write output
        write(table_data)

    except Exception as e:
        write(Error(f"Error during summarization: {e}"))
        if state.logger.isEnabledFor(logging.DEBUG):
            state.logger.debug(traceback.format_exc())
        raise typer.Exit(1) from e


@app.command()
def list(
    # Duplicated from app-level callback for Typer CLI compatibility
    cache_dir: str = typer.Option(
        None,  # Default to None to allow app-level value to be used
        "--cache-dir",
        "-c",
        help="Directory for caching embeddings and vector stores",
    ),
    json_output: bool = JSON_OUTPUT_OPTION,
) -> None:
    """List all indexed documents.

    This command shows information about all documents that have been indexed,
    including their paths and types.
    """
    try:
        # Use the provided cache_dir if specified, otherwise use the global state
        cache_directory = cache_dir if cache_dir is not None else state.cache_dir

        # Initialize RAG engine
        state.logger.debug("Initializing RAG engine")
        config = RAGConfig(
            documents_dir=".",  # Not used for listing
            embedding_model="text-embedding-3-small",
            chat_model="gpt-4",
            temperature=0.0,
            cache_dir=cache_directory,
            vectorstore_backend=state.vectorstore_backend,
        )
        runtime_options = RuntimeOptions(max_workers=state.max_workers)
        rag_engine = RAGEngine(config, runtime_options)

        # Get metadata directly from SQLite
        index_metadata = rag_engine.index_meta
        indexed_files = index_metadata.list_indexed_files()

        state.logger.debug(f"Found {len(indexed_files)} indexed documents")

        # Prepare table data
        table_data = TableData(
            title="Indexed Documents",
            columns=["File Path", "Type", "Last Modified", "Size", "Chunks"],
            rows=[],
        )

        for file_info in indexed_files:
            file_path = file_info["file_path"]
            state.logger.debug(f"Processing file: {file_path}")

            # Get file stats
            try:
                stats = Path(file_path).stat()
                size = f"{stats.st_size / 1024:.1f} KB"
                modified = datetime.fromtimestamp(stats.st_mtime).strftime(
                    "%Y-%m-%d %H:%M:%S",
                )
                state.logger.debug(f"File stats - size: {size}, modified: {modified}")
            except (FileNotFoundError, PermissionError, OSError) as e:
                state.logger.debug(f"Failed to get file stats: {e}")
                size = "N/A"
                modified = "N/A"

            # Get file metadata
            file_type = file_info["file_type"]
            chunks = file_info["num_chunks"]

            state.logger.debug(f"File type: {file_type}, Chunks: {chunks}")

            # Add row to table
            table_data["rows"].append(
                [
                    str(file_path),
                    file_type,
                    modified,
                    size,
                    str(chunks),
                ]
            )

        # Write output
        write(table_data)
        state.logger.info(f"Found {len(indexed_files)} indexed documents.")

    except (exceptions.RAGError, OSError, KeyError, ValueError, TypeError) as e:
        write(Error(f"Error listing indexed documents: {e}"))
        sys.exit(1)


@prompt_app.command("list")
def prompt_list(json_output: bool = JSON_OUTPUT_OPTION) -> None:
    """List available prompt templates."""
    table_data = TableData(
        title="Available Prompts",
        columns=["Prompt ID"],
        rows=[[pid] for pid in list_prompts()],
    )
    write(table_data)


def _initialize_rag_engine(runtime_options: RuntimeOptions | None = None) -> RAGEngine:
    """Initialize and return a RAGEngine instance."""
    config = RAGConfig(
        documents_dir=".",  # Not used for querying
        embedding_model="text-embedding-3-small",
        chat_model="gpt-4",
        temperature=0.0,
        cache_dir=state.cache_dir,
        vectorstore_backend=state.vectorstore_backend,
    )
<<<<<<< HEAD
    runtime_opts = runtime_options or RuntimeOptions()
    return RAGEngine(config, runtime_opts)
=======
    runtime_options = RuntimeOptions(max_workers=state.max_workers)
    return RAGEngine(config, runtime_options)
>>>>>>> f8f78685


def _load_vectorstores(rag_engine: RAGEngine) -> None:
    """Load cached vectorstores into the RAG engine."""
    index_metadata = rag_engine.index_meta
    indexed_files = index_metadata.list_indexed_files()

    if not indexed_files:
        state.logger.error(
            "No indexed documents found in cache. Please run 'rag index' first.",
        )
        state.console.print(
            "[red]No indexed documents found in cache. Please run 'rag index' first.[/red]",
        )
        sys.exit(1)

    state.logger.info("Loading cached vectorstores from .cache directory...")
    for file_info in indexed_files:
        file_path = file_info["file_path"]
        try:
            cached_store = rag_engine.load_cached_vectorstore(file_path)
            if cached_store is not None:
                rag_engine.vectorstores[file_path] = cached_store
                state.logger.info(f"Loaded vectorstore for: {file_path}")
        except (
            exceptions.RAGError,
            exceptions.VectorstoreError,
            OSError,
            KeyError,
            TypeError,
        ) as e:
            state.logger.warning(f"Failed to load vectorstore for {file_path}: {e}")

    if not rag_engine.vectorstores:
        state.logger.error(
            "No valid vectorstores found in cache. Please run 'rag index' first.",
        )
        state.console.print(
            "[red]No valid vectorstores found in cache. Please run 'rag index' first.[/red]",
        )
        sys.exit(1)

    state.logger.info(
        f"Successfully loaded {len(rag_engine.vectorstores)} vectorstores",
    )


def _create_repl_session() -> PromptSession:
    """Create and return a configured prompt session."""
    history_file = Path.home() / ".rag_history"
    history = FileHistory(str(history_file))

    return PromptSession(
        history=history,
        auto_suggest=AutoSuggestFromHistory(),
        enable_history_search=True,
    )


def _get_repl_style() -> Style:
    """Get the style configuration for the REPL."""
    return Style.from_dict(
        {
            "prompt": "ansicyan bold",
            "input": "ansiwhite",
        },
    )


def _get_repl_commands() -> dict[str, Any]:
    """Get the available REPL commands."""
    return {
        "clear": lambda: state.console.clear(),
        "exit": lambda: sys.exit(0),
        "quit": lambda: sys.exit(0),
        "help": lambda: write(
            "\n".join(
                [
                    "Available Commands:",
                    "  clear - Clear the screen",
                    "  exit/quit - Exit the REPL",
                    "  help - Show this help message",
                    f"  k <number> - Change number of documents to retrieve (1-{MAX_K_VALUE})",
                ]
            )
        ),
    }


def _get_repl_completer(commands: dict[str, Any]):
    """Return a completer for the REPL with command and path completion."""
    return merge_completers(
        [
            WordCompleter(commands.keys()),
            PathCompleter(expanduser=True),
        ]
    )


def print_welcome_message() -> None:
    """Print welcome message for the CLI."""
    state.console.print(
        Panel(
            "[bold blue]RAG[/bold blue] [dim](Retrieval Augmented Generation)[/dim] [bold blue]CLI[/bold blue]\n"
            "[dim]v0.1.0[/dim]",
            title="Welcome",
            border_style="blue",
        )
    )


def _handle_k_command(user_input: str, k: int) -> tuple[int, bool]:
    """Handle the k command to change number of documents to retrieve."""
    try:
        new_k = int(user_input.split()[1])
        if 1 <= new_k <= MAX_K_VALUE:
            write(f"Set k to {new_k}")
            return new_k, True
        write(Error(f"k must be between 1 and {MAX_K_VALUE}"))
    except (ValueError, IndexError):
        write(Error("Invalid k value. Usage: k <number>"))
    return k, False


@app.command()
def repl(
    k: int = typer.Option(
        4,
        "--k",
        "-k",
        help="Number of most relevant documents to retrieve",
        min=1,
        max=MAX_K_VALUE,
    ),
    prompt: str = typer.Option(
        "default",
        "--prompt",
        "-p",
        help="Prompt template to use (default, cot, creative)",
    ),
    # Duplicated from app-level callback for Typer CLI compatibility
    cache_dir: str = typer.Option(
        None,  # Default to None to allow app-level value to be used
        "--cache-dir",
        "-c",
        help="Directory for caching embeddings and vector stores",
    ),
    json_output: bool = JSON_OUTPUT_OPTION,
    stream: bool = typer.Option(
        False,
        "--stream",
        help="Stream tokens in real time",
    ),
) -> None:
    """Start an interactive REPL session.

    This command starts a Read-Eval-Print Loop where you can enter queries
    and get responses using RAG.
    """
    state.is_processing = True
    try:
        def _token_cb(token: str) -> None:
            state.console.print(token, style="cyan", end="")

        runtime_options = RuntimeOptions(
            stream=stream,
            stream_callback=_token_cb if stream else None,
        )

        # Initialize RAG engine
        rag_engine = _initialize_rag_engine(runtime_options)

        # Set the chosen prompt template
        rag_engine.default_prompt_id = prompt

        # Load vectorstores
        _load_vectorstores(rag_engine)

        # Set up REPL session
        session = _create_repl_session()
        style = _get_repl_style()
        commands = _get_repl_commands()
        command_completer = _get_repl_completer(commands)

        # Print welcome message
        print_welcome_message()

        while True:
            try:
                # Get user input
                user_input = session.prompt(
                    HTML("<prompt>rag></prompt> "),
                    style=style,
                    completer=command_completer,
                ).strip()

                # Skip empty input
                if not user_input:
                    continue

                # Check for commands
                if user_input.startswith("k "):
                    new_k, should_continue = _handle_k_command(user_input, k)
                    if should_continue:
                        k = new_k
                    continue

                if user_input in commands:
                    commands[user_input]()
                    continue

                # Process query
                write("\nQuery: " + user_input)
                write("Retrieving documents...")

                result = rag_engine.answer(user_input, k=k)
                if stream:
                    state.console.print()

                # Write output
                write(
                    {
                        "query": user_input,
                        "answer": result["answer"],
                        "sources": result["sources"],
                        "metadata": {
                            "k": k,
                            "prompt_template": prompt,
                            "num_vectorstores": len(rag_engine.vectorstores),
                        },
                    }
                )

                write("\n" + "─" * 80 + "\n")

            except KeyboardInterrupt:
                write("Use 'exit' or 'quit' to exit the REPL")
            except (
                exceptions.RAGError,
                exceptions.VectorstoreError,
                exceptions.PromptNotFoundError,
                ValueError,
                KeyError,
                OSError,
                ConnectionError,
            ) as e:
                write(Error(str(e)))

    except (
        exceptions.RAGError,
        exceptions.VectorstoreError,
        OSError,
        KeyError,
        ValueError,
        ImportError,
    ) as e:
        write(Error(f"Error during REPL: {e}"))
        sys.exit(1)
    finally:
        state.is_processing = False


@app.command()
def cleanup(
    # Duplicated from app-level callback for Typer CLI compatibility
    cache_dir: str = typer.Option(
        None,  # Default to None to allow app-level value to be used
        "--cache-dir",
        "-c",
        help="Directory for caching embeddings and vector stores",
    ),
    json_output: bool = JSON_OUTPUT_OPTION,
) -> None:
    """Clean up the cache by removing entries for non-existent files.

    This command:
    1. Scans the cache for all indexed documents
    2. Checks if each document still exists
    3. Removes cache entries for missing documents
    4. Reports space freed and files removed
    """
    try:
        state.logger.info("Starting cache cleanup...")

        # Initialize RAG engine using RAGConfig with default cache directory
        state.logger.info(f"Initializing RAGConfig with cache_dir: {state.cache_dir}")
        config = RAGConfig(
            documents_dir=".",  # Not used for cleanup, but required
            cache_dir=cache_dir or state.cache_dir,
            vectorstore_backend=state.vectorstore_backend,
        )

        # Initialize the RAG engine
        rag_engine = RAGEngine(config)

        # Execute the cleanup
        result = rag_engine.cleanup_orphaned_chunks()

        # Format size nicely
        bytes_freed = result.get("bytes_freed", 0)
        if bytes_freed < 1024:
            size_str = f"{bytes_freed} bytes"
        elif bytes_freed < 1024 * 1024:
            size_str = f"{bytes_freed / 1024:.2f} KB"
        else:
            size_str = f"{bytes_freed / (1024 * 1024):.2f} MB"

        # Create output data
        output_data = {
            "summary": {
                "removed_count": result.get("orphaned_files_removed", 0),
                "bytes_freed": bytes_freed,
                "size_human": size_str,
            },
            "removed_paths": result.get("removed_paths", []),
        }

        # Write output
        write(output_data)

        # Log removed paths for debugging
        if result.get("orphaned_files_removed", 0) > 0:
            state.logger.info("Removed the following orphaned vector stores:")
            for path in result.get("removed_paths", []):
                state.logger.info(f"  - {path}")
        else:
            state.logger.info("No orphaned vector stores found")

    except (exceptions.RAGError, OSError, ValueError, KeyError, FileNotFoundError) as e:
        write(Error(f"Error during cache cleanup: {e}"))
        raise typer.Exit(code=1) from e


@app.command()
def serve_mcp(
    host: str = typer.Option(
        "127.0.0.1", "--host", "-H", help="Host interface to bind the server"
    ),
    port: int = typer.Option(8000, "--port", "-p", help="Port number for the server"),
) -> None:
    """Start the MCP server using Uvicorn."""

    try:
        import uvicorn

        uvicorn.run("rag.mcp_server:app", host=host, port=port)
    except Exception as exc:  # pragma: no cover - runtime errors
        write(Error(f"Error starting server: {exc}"))
        raise typer.Exit(code=1) from exc


def run_cli() -> None:
    app()


if __name__ == "__main__":
    run_cli()<|MERGE_RESOLUTION|>--- conflicted
+++ resolved
@@ -447,17 +447,15 @@
             cache_dir=cache_directory,
             vectorstore_backend=state.vectorstore_backend,
         )
-<<<<<<< HEAD
         def _token_cb(token: str) -> None:
             state.console.print(token, style="cyan", end="")
 
         runtime_options = RuntimeOptions(
             stream=stream,
             stream_callback=_token_cb if stream else None,
-        )
-=======
-        runtime_options = RuntimeOptions(max_workers=state.max_workers)
->>>>>>> f8f78685
+            max_workers=state.max_workers,
+        )
+
         rag_engine = RAGEngine(config, runtime_options)
 
         if all_caches:
@@ -553,16 +551,15 @@
             cache_dir=cache_directory,
             vectorstore_backend=state.vectorstore_backend,
         )
-<<<<<<< HEAD
+
         def _token_cb(token: str) -> None:
             state.console.print(token, style="cyan", end="")
         runtime_options = RuntimeOptions(
             stream=stream,
             stream_callback=_token_cb if stream else None,
-        )
-=======
-        runtime_options = RuntimeOptions(max_workers=state.max_workers)
->>>>>>> f8f78685
+            max_workers=state.max_workers,
+        )
+
         rag_engine = RAGEngine(config, runtime_options)
 
         # Set the chosen prompt template
@@ -861,13 +858,8 @@
         cache_dir=state.cache_dir,
         vectorstore_backend=state.vectorstore_backend,
     )
-<<<<<<< HEAD
-    runtime_opts = runtime_options or RuntimeOptions()
+    runtime_opts = runtime_options or RuntimeOptions(max_workers=state.max_workers)
     return RAGEngine(config, runtime_opts)
-=======
-    runtime_options = RuntimeOptions(max_workers=state.max_workers)
-    return RAGEngine(config, runtime_options)
->>>>>>> f8f78685
 
 
 def _load_vectorstores(rag_engine: RAGEngine) -> None:
