--- conflicted
+++ resolved
@@ -199,11 +199,6 @@
             doc.metadata["mime_type"] = mime_type
 
             # Add timestamp for when the document was processed
-<<<<<<< HEAD
-            from rag.utils import timestamp_now
-            
-=======
->>>>>>> 7a9ac59e
             doc.metadata["processed_at"] = timestamp_now()
 
             # Add token count
