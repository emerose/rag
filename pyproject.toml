--- conflicted
+++ resolved
@@ -79,12 +79,6 @@
     # high while allowing development velocity.
     "E501",   # Line length handled by formatter; long strings are acceptable
     "ANN401", # Allow use of Any in complex generic contexts
-<<<<<<< HEAD
-    "SLF001", # Allow access to private attributes (~190 occurrences, many in 3rd-party objects like _dict)
-    "C901",   # Complex functions identified for future refactoring (3 occurrences, see TODO.md)
-    "B008",   # Required for Typer CLI - function calls in parameter defaults are part of Typer's design pattern
-    "PLR0913",# Allow more than 5 arguments (~7 occurrences, refactoring would be a significant effort)
-=======
     "TID252", # Allow relative imports within the rag package
     "BLE001", # Allow broad exception handling where external libraries raise various errors
     "PLR2004",# Magic numbers are acceptable in limited heuristic code
@@ -94,7 +88,6 @@
     "RUF012", # Allow mutable class attributes when intentional
     "B008",   # Allow function calls in argument defaults where practical
     "PLR0913",# Allow more than 5 arguments when method signature clarity requires
->>>>>>> 7a9ac59e
 ]
 fixable = ["ALL"]
 unfixable = []
