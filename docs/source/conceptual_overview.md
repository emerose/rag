# Conceptual Overview

Retrieval Augmented Generation (RAG) combines a document retrieval system with a large language model (LLM). The LLM generates answers using text that is dynamically retrieved from your own documents. This keeps the model grounded in real data and lets you tailor responses to a specific knowledge base.

A RAG pipeline in this project performs these stages:

## 1. Document Loading
The :class:`~rag.data.document_loader.DocumentLoader` chooses a loader based on MIME type using the :class:`~rag.storage.filesystem.FilesystemManager`. It supports plain text, CSV, Markdown, HTML, PDF, Word and PowerPoint through LangChain community loaders and the Unstructured library. Unsupported types fall back to ``TextLoader`` so even unknown formats can be indexed. Each document is enriched with file metadata (size, modification time, SHA‑256 content hash and source type) and domain specific details extracted by ``DocumentMetadataExtractor``.

## 2. Text Splitting and Chunking
The :class:`~rag.data.text_splitter.TextSplitterFactory` creates splitters tuned for the incoming file. Markdown files first pass through ``MarkdownHeaderTextSplitter`` to retain heading structure, PDFs and HTML use specialized recursive character splitters and other files default to token or character based splitting via ``RecursiveCharacterTextSplitter``. Chunk size and overlap come from :class:`~rag.config.RAGConfig` and semantic chunking or heading preservation can be toggled at runtime. ``tiktoken`` provides token counting with a dummy fallback when its data is unavailable.

## 3. Embedding
Chunks are embedded using :class:`~rag.embeddings.embedding_provider.EmbeddingProvider`, which wraps OpenAI's embedding API with retry logic. ``EmbeddingBatcher`` manages asynchronous batching so multiple chunks can be processed in parallel. A per‑document model map allows different embedding models to be used for specific files when ``embeddings.yaml`` is present.

## 4. Metadata Handling
Every chunk retains the metadata added during loading plus additional fields such as ``token_count`` and extracted titles or heading hierarchies. The :class:`~rag.storage.index_manager.IndexManager` records this information in a SQLite database. Per‑chunk hashes enable incremental indexing so unchanged chunks are skipped on re‑runs.

## 5. Vector Stores and Caching
Embeddings are stored in a FAISS index managed by :class:`~rag.storage.vectorstore.VectorStoreManager`. Each source file maps to ``.faiss`` and ``.pkl`` files under the ``.cache`` directory. ``CacheManager`` tracks these files and consults ``IndexManager`` to decide when a vector store needs to be rebuilt. This caching keeps indexing fast while allowing stale entries to be invalidated or cleaned up.

## 6. Similarity Search and Retrieval
Queries are answered by performing a dense similarity search over the cached vector stores. ``HybridRetriever`` can combine BM25 with the dense search and ``KeywordReranker`` optionally re‑ranks results. The selected chunks become the context passed to the LLM.

## 7. LangChain Chains and Prompts
The RAG chains are assembled with LangChain Expression Language in ``build_rag_chain``. Prompt templates in ``prompts/`` define how retrieved text and the user question are combined. Chains may include system prompts or conversation history depending on the command.

## 8. Querying
``rag query`` sends the assembled prompt to ``ChatOpenAI`` (GPT‑4 by default) and returns the generated answer with source citations. The interactive ``rag repl`` maintains conversation state across turns and supports streaming output.

## 9. MCP and Tool Integration
<<<<<<< HEAD
The Model Context Protocol (MCP) server exposes the same retrieval and generation capabilities. Clients like Claude or the Cursor editor can connect to the server, making it easy to integrate RAG results into other workflows.
=======
The Model Context Protocol (MCP) server exposes the same indexing and querying capabilities over HTTP. Tools like ChatGPT or the Cursor editor can connect to the server, making it easy to integrate RAG results into other workflows.
>>>>>>> 5e911710

These steps work together to provide grounded responses from your own documents. Index your data once, then query it confidently knowing answers are backed by relevant sources.<|MERGE_RESOLUTION|>--- conflicted
+++ resolved
@@ -29,10 +29,6 @@
 ``rag query`` sends the assembled prompt to ``ChatOpenAI`` (GPT‑4 by default) and returns the generated answer with source citations. The interactive ``rag repl`` maintains conversation state across turns and supports streaming output.
 
 ## 9. MCP and Tool Integration
-<<<<<<< HEAD
 The Model Context Protocol (MCP) server exposes the same retrieval and generation capabilities. Clients like Claude or the Cursor editor can connect to the server, making it easy to integrate RAG results into other workflows.
-=======
-The Model Context Protocol (MCP) server exposes the same indexing and querying capabilities over HTTP. Tools like ChatGPT or the Cursor editor can connect to the server, making it easy to integrate RAG results into other workflows.
->>>>>>> 5e911710
 
 These steps work together to provide grounded responses from your own documents. Index your data once, then query it confidently knowing answers are backed by relevant sources.