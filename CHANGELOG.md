# Changelog

All notable changes to this project will be documented in this file.

The format is based on [Keep a Changelog](https://keepachangelog.com/en/1.0.0/),
and this project adheres to [Semantic Versioning](https://semver.org/spec/v2.0.0.html).

## [Unreleased]

### Added
- Network isolation for unit tests using `pytest-socket`
- Machine-readable JSON output for all CLI commands:
  - Added `--json` flag to enable JSON output
  - Auto-detect non-TTY stdout for automatic JSON mode
  - Structured JSON output for each command type:
    - `index`: Summary and per-file results
    - `list`: Table of indexed documents
    - `query`: Answer, sources, and metadata
    - `summarize`: Table of document summaries
    - `cleanup`: Summary of removed files
    - `invalidate`: Success/error messages
- Structured logging using structlog with Rich console output
  - Consistent error output format across all commands
  - Integration with tools like `jq` for output processing
  - Comprehensive test suite for JSON output functionality
  - Refactored output handling into dedicated `cli.output` module with:
    - `Message` type for simple text output
    - `TableData` type for structured table data
    - `Error` type for consistent error reporting
    - Support for nested tables and arbitrary data structures
- Advanced text splitting with semantic chunking for better context preservation
- Automated heading detection for Markdown, HTML, and PDF documents
- Improved metadata extraction and preservation during chunking
- New CLI flags for controlling text splitting behavior:
  - `--chunk-size`: Control chunk size in tokens
  - `--chunk-overlap`: Control chunk overlap in tokens
  - `--no-semantic-chunking`: Disable semantic chunking
  - `--no-preserve-headings`: Disable heading preservation
- Environment variables for text splitting configuration:
  - `RAG_CHUNK_SIZE`: Default chunk size in tokens
  - `RAG_CHUNK_OVERLAP`: Default chunk overlap in tokens
- Comprehensive test suite for text splitting functionality
- Enhanced integration test runner with support for running all tests or just integration-tagged tests
- Added `--all` flag to `run_integration_tests.py` to include unit/integration hybrid tests
- Clearer test summary display in integration test output
- Prompt registry with multiple template options:
  - Added `--prompt` flag to `query` and `repl` commands to select prompt templates
  - Implemented 3 built-in templates:
    - `default`: Standard RAG prompt with citation guidance
    - `cot`: Chain-of-thought prompt encouraging step-by-step reasoning
    - `creative`: Engaging, conversational style while maintaining accuracy
  - Integrated prompt registry with the LCEL RAG chain
- Custom exception hierarchy with specific exception classes for better error handling
- Initial design sketch for MCP server integration under `docs/design_sketches`
- Expanded MCP server design sketch with third-party library recommendations
- Skeleton FastAPI MCP server module exposing placeholder endpoints
- Basic endpoint tests for the MCP server using FastAPI's TestClient
- Implemented document listing, metadata retrieval and deletion endpoints
- Added index management endpoints (`/index`, `/index/rebuild`, `/index/stats`) in the MCP server
- Added cache management (`/cache/clear`) and system status (`/system/status`) endpoints in the MCP server
- Exposed RAG operations as MCP tools in `rag.mcp_tools`
- Optional API key authentication for the MCP server via `RAG_MCP_API_KEY`.
<<<<<<< HEAD
- Step-by-step MCP usage guide for ChatGPT and Cursor in `docs/mcp_usage.md`.

### Removed
- Outdated design sketch removed from `docs/design_sketches`.
=======
- Added `serve-mcp` CLI command for running the MCP server
>>>>>>> 210fb1f6

### Changed
- Log levels are now shown in uppercase for better readability
- Log level output is colorized according to severity
- Refactored `TextSplitterFactory` to use a table-driven approach for better maintainability
- Enhanced PDF processing with improved font analysis for heading detection
- Separated metadata extraction into dedicated `DocumentMetadataExtractor` classes
- Improved code structure by breaking down complex methods into smaller, focused helpers
- Migrated query orchestration to LangChain Expression Language (LCEL):
  - Replaced `QueryEngine` and `ResultProcessor` with composable LCEL components
  - Built a more flexible RAG chain using `retriever | reranker | prompt | llm | parser` pattern
  - Preserved metadata filtering functionality in the new LCEL implementation
  - Added comprehensive filter parsing tests to ensure reliable metadata filtering
- Consolidated test directories by moving e2e tests to integration tests directory
- Restructured testing approach to use pytest markers more effectively
- Improved code quality:
  - Replaced insecure MD5 hash functions with more secure SHA-256
  - Fixed exception handling by properly chaining exceptions with `from e`
  - Fixed code structure by moving return statements outside of try blocks
  - Added underscore prefixes to unused function parameters
  - Reduced the number of ignored ruff linting rules

### Fixed
- More reliable heading detection in PDFs by using statistical font analysis
- Better preservation of document structure in chunks
- Improved semantic boundaries in text chunking
- Fixed complexity and linting issues in text splitting code
- Fixed integration tests that were silently skipping failures
- Ensured consistent cache-dir option handling across all CLI commands
- Improved console logging display: logger name follows level, noisy httpx and
  pdfminer logs are hidden, and callsite file/line numbers are accurate<|MERGE_RESOLUTION|>--- conflicted
+++ resolved
@@ -60,14 +60,11 @@
 - Added cache management (`/cache/clear`) and system status (`/system/status`) endpoints in the MCP server
 - Exposed RAG operations as MCP tools in `rag.mcp_tools`
 - Optional API key authentication for the MCP server via `RAG_MCP_API_KEY`.
-<<<<<<< HEAD
 - Step-by-step MCP usage guide for ChatGPT and Cursor in `docs/mcp_usage.md`.
+- Added `serve-mcp` CLI command for running the MCP server
 
 ### Removed
 - Outdated design sketch removed from `docs/design_sketches`.
-=======
-- Added `serve-mcp` CLI command for running the MCP server
->>>>>>> 210fb1f6
 
 ### Changed
 - Log levels are now shown in uppercase for better readability
