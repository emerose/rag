--- conflicted
+++ resolved
@@ -64,11 +64,8 @@
 - Step-by-step MCP usage guide for ChatGPT and Cursor in `docs/mcp_usage.md`.
 - Tailscale instructions for remote ChatGPT access added to the MCP usage guide.
 - Added `serve-mcp` CLI command for running the MCP server
-<<<<<<< HEAD
 - Validation check for `OPENAI_API_KEY` during engine initialization
-=======
 - Documented metadata filter syntax in README with examples
->>>>>>> 55683e41
 
 ### Removed
 - Outdated design sketch removed from `docs/design_sketches`.
