# Changelog

All notable changes to this project will be documented in this file.

The format is based on [Keep a Changelog](https://keepachangelog.com/en/1.0.0/),
and this project adheres to [Semantic Versioning](https://semver.org/spec/v2.0.0.html).

## [Unreleased]

### Added
- Network isolation for unit tests using `pytest-socket`
- Machine-readable JSON output for all CLI commands:
  - Added `--json` flag to enable JSON output
  - Auto-detect non-TTY stdout for automatic JSON mode
  - Structured JSON output for each command type:
    - `index`: Summary and per-file results
    - `list`: Table of indexed documents
    - `query`: Answer, sources, and metadata
    - `summarize`: Table of document summaries
    - `cleanup`: Summary of removed files
- Synthetic QA generator script for creating regression test data
    - `invalidate`: Success/error messages
- Autocomplete support in `rag repl` using `prompt_toolkit` for commands and file paths
- Documented REPL autocomplete usage in README
- Async embedding workers using `aiostream` for concurrent processing
<<<<<<< HEAD
- `--max-workers` CLI flag to control async concurrency
=======
- Incremental indexing using chunk hashes to skip unchanged chunks
>>>>>>> 2b036325
- Structured logging using structlog with Rich console output
  - Consistent error output format across all commands
  - Integration with tools like `jq` for output processing
  - Comprehensive test suite for JSON output functionality
  - Refactored output handling into dedicated `cli.output` module with:
    - `Message` type for simple text output
    - `TableData` type for structured table data
    - `Error` type for consistent error reporting
    - Support for nested tables and arbitrary data structures
- Golden-set retrieval evaluation script under `tests/integration` measuring hit-rate and exact-match
- Advanced text splitting with semantic chunking for better context preservation
- Automated heading detection for Markdown, HTML, and PDF documents
- Improved metadata extraction and preservation during chunking
- New CLI flags for controlling text splitting behavior:
  - `--chunk-size`: Control chunk size in tokens
  - `--chunk-overlap`: Control chunk overlap in tokens
  - `--no-semantic-chunking`: Disable semantic chunking
  - `--no-preserve-headings`: Disable heading preservation
- Environment variables for text splitting configuration:
  - `RAG_CHUNK_SIZE`: Default chunk size in tokens
  - `RAG_CHUNK_OVERLAP`: Default chunk overlap in tokens
- Comprehensive test suite for text splitting functionality
- Enhanced integration test runner with support for running all tests or just integration-tagged tests
- Added `--all` flag to `run_integration_tests.py` to include unit/integration hybrid tests
- Clearer test summary display in integration test output
- Prompt registry with multiple template options:
  - Added `--prompt` flag to `query` and `repl` commands to select prompt templates
  - Implemented 3 built-in templates:
    - `default`: Standard RAG prompt with citation guidance
    - `cot`: Chain-of-thought prompt encouraging step-by-step reasoning
    - `creative`: Engaging, conversational style while maintaining accuracy
  - Integrated prompt registry with the LCEL RAG chain
  - Added `prompt list` command to show available prompt templates
- Custom exception hierarchy with specific exception classes for better error handling
- Initial design sketch for MCP server integration under `docs/design_sketches`
- Expanded MCP server design sketch with third-party library recommendations
- Skeleton FastAPI MCP server module exposing placeholder endpoints
- Basic endpoint tests for the MCP server using FastAPI's TestClient
- Implemented document listing, metadata retrieval and deletion endpoints
- Added index management endpoints (`/index`, `/index/rebuild`, `/index/stats`) in the MCP server
- Added cache management (`/cache/clear`) and system status (`/system/status`) endpoints in the MCP server
- Exposed RAG operations as MCP tools in `rag.mcp_tools`
- Optional API key authentication for the MCP server via `RAG_MCP_API_KEY`.
- Step-by-step MCP usage guide for ChatGPT and Cursor in `docs/mcp_usage.md`.
- Tailscale instructions for remote ChatGPT access added to the MCP usage guide.
- Added `serve-mcp` CLI command for running the MCP server
- Initial Sphinx documentation with guide for swapping the vector store
- Validation check for `OPENAI_API_KEY` during engine initialization
- Documented metadata filter syntax in README with examples
- Added optional keyword-based reranker to improve retrieval accuracy

### Removed
- Outdated design sketch removed from `docs/design_sketches`.
- Dropped experimental TUI interface and associated CSS

### Changed
- Log levels are now shown in uppercase for better readability
- Log level output is colorized according to severity
- Refactored `TextSplitterFactory` to use a table-driven approach for better maintainability
- Enhanced PDF processing with improved font analysis for heading detection
- Separated metadata extraction into dedicated `DocumentMetadataExtractor` classes
- Improved code structure by breaking down complex methods into smaller, focused helpers
- Migrated query orchestration to LangChain Expression Language (LCEL):
  - Replaced `QueryEngine` and `ResultProcessor` with composable LCEL components
  - Built a more flexible RAG chain using `retriever | reranker | prompt | llm | parser` pattern
  - Preserved metadata filtering functionality in the new LCEL implementation
  - Added comprehensive filter parsing tests to ensure reliable metadata filtering
- Consolidated test directories by moving e2e tests to integration tests directory
- Restructured testing approach to use pytest markers more effectively
- Improved code quality:
  - Replaced insecure MD5 hash functions with more secure SHA-256
  - Fixed exception handling by properly chaining exceptions with `from e`
  - Fixed code structure by moving return statements outside of try blocks
  - Added underscore prefixes to unused function parameters
- Reduced the number of ignored ruff linting rules
- Consolidated MCP server logic by reusing common models
- Context window packing for retrieval results to maximise prompt space

### Fixed
- More reliable heading detection in PDFs by using statistical font analysis
- Better preservation of document structure in chunks
- Improved semantic boundaries in text chunking
- Fixed complexity and linting issues in text splitting code
- Fixed integration tests that were silently skipping failures
- Ensured consistent cache-dir option handling across all CLI commands
- Improved console logging display: logger name follows level, noisy httpx and
  pdfminer logs are hidden, and callsite file/line numbers are accurate<|MERGE_RESOLUTION|>--- conflicted
+++ resolved
@@ -23,11 +23,8 @@
 - Autocomplete support in `rag repl` using `prompt_toolkit` for commands and file paths
 - Documented REPL autocomplete usage in README
 - Async embedding workers using `aiostream` for concurrent processing
-<<<<<<< HEAD
 - `--max-workers` CLI flag to control async concurrency
-=======
 - Incremental indexing using chunk hashes to skip unchanged chunks
->>>>>>> 2b036325
 - Structured logging using structlog with Rich console output
   - Consistent error output format across all commands
   - Integration with tools like `jq` for output processing
